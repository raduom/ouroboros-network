--- conflicted
+++ resolved
@@ -1,14 +1,8 @@
 { mkDerivation, aeson, array, base, base16-bytestring, bytestring, cborg
 , clock, containers, cryptonite, fingertree, free, hashable, memory, mtl
-<<<<<<< HEAD
-, network, process , QuickCheck, random, semigroups, stdenv, stm, serialise
-, string-conv, tasty, tasty-quickcheck, text, transformers, typed-transitions
+, network, process, psqueues, QuickCheck, random, semigroups, stdenv, stm, serialise
+, string-conv, tasty, tasty-quickcheck , text , transformers, typed-transitions
 , unliftio, void, nixpkgs
-=======
-, process, psqueues, QuickCheck, random , semigroups , stdenv, stm, serialise
-, string-conv, tasty, tasty-quickcheck , text , transformers, unliftio, void
-, nixpkgs
->>>>>>> dbabc9a1
 }:
 mkDerivation {
   pname = "ouroboros-network";
@@ -17,15 +11,9 @@
     [ ".hs" "LICENSE" "ChangeLog.md" "ouroboros-network.cabal" "cabal.project" ];
   libraryHaskellDepends = [
     array aeson base base16-bytestring bytestring cborg clock containers
-<<<<<<< HEAD
-    cryptonite fingertree free hashable memory mtl network process QuickCheck
-    random semigroups serialise stm string-conv tasty tasty-quickcheck text
-    transformers typed-transitions unliftio void
-=======
-    cryptonite fingertree free hashable memory mtl process psqueues QuickCheck
-    random semigroups serialise stm string-conv tasty tasty-quickcheck text
-    transformers unliftio void
->>>>>>> dbabc9a1
+    cryptonite fingertree free hashable memory mtl network process psqueues
+    QuickCheck random semigroups serialise stm string-conv tasty
+    tasty-quickcheck text transformers typed-transitions unliftio void
   ];
   testHaskellDepends = [
     array base bytestring cborg clock containers
