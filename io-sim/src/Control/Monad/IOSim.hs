--- conflicted
+++ resolved
@@ -369,14 +369,8 @@
   cancel a@(Async tid _) = throwTo tid AsyncCancelled <* waitCatch a
   cancelWith a@(Async tid _) e = throwTo tid e <* waitCatch a
 
-<<<<<<< HEAD
-  waitCatchSTM (Async _ w) = w
-  pollSTM      (Async _ w) = (Just <$> w) `orElse` return Nothing
-
   asyncWithUnmask k = async (k unblock)
 
-=======
->>>>>>> 6b28f106
 instance MonadST (SimM s) where
   withLiftST f = f liftST
 
